--- conflicted
+++ resolved
@@ -2489,12 +2489,8 @@
 #[derive(Clone, Debug)]
 #[pyclass(module = "qiskit._accelerate.two_qubit_decompose", subclass)]
 pub struct TwoQubitControlledUDecomposer {
-<<<<<<< HEAD
     pub rxx_equivalent_gate: RXXEquivalent,
-=======
-    rxx_equivalent_gate: RXXEquivalent,
     euler_basis: EulerBasis,
->>>>>>> 55c79048
     #[pyo3(get)]
     scale: f64,
 }
@@ -2825,11 +2821,7 @@
             gates,
             global_phase,
         };
-<<<<<<< HEAD
-        self.weyl_gate(&mut gates1, target_decomposed, atol)?;
-=======
         self.weyl_gate(&mut gates1, target_decomposed, atol.unwrap_or(DEFAULT_ATOL))?;
->>>>>>> 55c79048
         global_phase += gates1.global_phase;
 
         if let Some(unitary_c1r) = unitary_c1r {
@@ -2849,22 +2841,8 @@
         Ok(gates1)
     }
 
-<<<<<<< HEAD
-#[pymethods]
-impl TwoQubitControlledUDecomposer {
-    ///  Initialize the KAK decomposition.
-    ///  Args:
-    ///      rxx_equivalent_gate: Gate that is locally equivalent to an :class:`.RXXGate`:
-    ///      :math:`U \sim U_d(\alpha, 0, 0) \sim \text{Ctrl-U}` gate.
-    ///  Raises:
-    ///      QiskitError: If the gate is not locally equivalent to an :class:`.RXXGate`.
-    #[new]
-    #[pyo3(signature=(rxx_equivalent_gate))]
-    pub fn new(rxx_equivalent_gate: RXXEquivalent) -> PyResult<Self> {
-=======
     /// Initialize the KAK decomposition.
     pub fn new_inner(rxx_equivalent_gate: RXXEquivalent, euler_basis: &str) -> PyResult<Self> {
->>>>>>> 55c79048
         let atol = DEFAULT_ATOL;
         let test_angles = [0.2, 0.3, PI2];
 
