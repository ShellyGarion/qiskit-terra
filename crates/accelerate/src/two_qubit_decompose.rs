--- conflicted
+++ resolved
@@ -2520,13 +2520,8 @@
                         .collect::<SmallVec<_>>();
                     Ok((Some(inv_gate.0), inv_gate_params, qubits))
                 }
-<<<<<<< HEAD
                 RXXEquivalent::CustomPython(gate_cls) => Python::with_gil(|py: Python| {
-                    let gate_obj = gate_cls.bind(py).call1(PyTuple::new_bound(py, params))?;
-=======
-                RXXEquivalent::CustomPython(gate_cls) => {
                     let gate_obj = gate_cls.bind(py).call1(PyTuple::new(py, params)?)?;
->>>>>>> 86f203d0
                     let raw_inverse = gate_obj.call_method0(intern!(py, "inverse"))?;
                     let inverse: OperationFromPython = raw_inverse.extract()?;
                     let params: SmallVec<[f64; 3]> = inverse
