--- conflicted
+++ resolved
@@ -273,13 +273,8 @@
                 if all_block_gates.contains(node) {
                     already_in_block = true;
                 }
-<<<<<<< HEAD
-                let gate = dag.dag()[*node].unwrap_operation();
+                let gate = dag[*node].unwrap_operation();
                 let operator = match get_matrix_from_inst(gate) {
-=======
-                let gate = dag[*node].unwrap_operation();
-                let operator = match get_matrix_from_inst(py, gate) {
->>>>>>> 86f203d0
                     Ok(mat) => mat,
                     Err(_) => {
                         // Set this to skip this run because we can't compute the matrix of the
