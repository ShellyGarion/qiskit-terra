--- conflicted
+++ resolved
@@ -2068,7 +2068,7 @@
     fn standard_gate(&self) -> Option<StandardGate> {
         Some(*self)
     }
-<<<<<<< HEAD
+
     fn inverse(&self, params: &[Param]) -> Option<(StandardGate, SmallVec<[Param; 3]>)> {
         match self {
             Self::GlobalPhaseGate => Some(Python::with_gil(|py| -> (Self, SmallVec<[Param; 3]>) {
@@ -2259,11 +2259,10 @@
             Self::C3SXGate => None, // the inverse in not a StandardGate
             Self::RC3XGate => None, // the inverse in not a StandardGate
         }
-=======
+    }
 
     fn directive(&self) -> bool {
         false
->>>>>>> 79a99a1c
     }
 }
 
